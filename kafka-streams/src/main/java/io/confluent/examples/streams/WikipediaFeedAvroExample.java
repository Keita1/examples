--- conflicted
+++ resolved
@@ -16,13 +16,8 @@
 package io.confluent.examples.streams;
 
 import io.confluent.examples.streams.avro.WikiFeed;
-import io.confluent.examples.streams.utils.SpecificAvroDeserializer;
-<<<<<<< HEAD
 import io.confluent.examples.streams.utils.SpecificAvroSerde;
-=======
-import io.confluent.examples.streams.utils.SpecificAvroSerializer;
 import io.confluent.kafka.serializers.KafkaAvroDeserializerConfig;
->>>>>>> 86707f98
 
 import org.apache.kafka.common.serialization.Serde;
 import org.apache.kafka.common.serialization.Serdes;
@@ -75,7 +70,7 @@
         // aggregate the new feed counts of by user
         KTable<String, Long> aggregated = feeds
                 // filter out old feeds
-                .filter(new Predicate<String, WikiFeed> () {
+                .filter(new Predicate<String, WikiFeed>() {
                     @Override
                     public boolean test(String dummy, WikiFeed value) {
                         return value.getIsNew();
